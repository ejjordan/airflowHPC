--- conflicted
+++ resolved
@@ -243,17 +243,9 @@
 with DAG(
     "replica_exchange",
     start_date=timezone.utcnow(),
-<<<<<<< HEAD
-    # schedule="@once",
     catchup=False,
     render_template_as_native_obj=True,
     max_active_runs=1,
-    # tags=["schedule"],
-=======
-    catchup=False,
-    render_template_as_native_obj=True,
-    max_active_runs=1,
->>>>>>> beb456f2
 ) as dag:
     dag.doc = """Demonstration of a replica exchange MD workflow."""
 
