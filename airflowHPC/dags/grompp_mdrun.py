--- conflicted
+++ resolved
@@ -69,12 +69,7 @@
         args=["grompp"],
         input_files={"-f": mdp, "-c": gro, "-p": top},
         output_files={"-o": "{{ params.output_name }}.tpr"},
-<<<<<<< HEAD
         output_path_parts=["{{ params.output_dir }}", "sim_"],
-=======
-        output_dir="{{ params.output_dir }}",
-        counter="{{ params.counter }}",
->>>>>>> 2902890a
         num_simulations="{{ params.num_simulations }}",
     )
 
