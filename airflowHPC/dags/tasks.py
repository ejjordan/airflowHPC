from airflow.decorators import task
from dataclasses import dataclass, asdict

__all__ = (
    "get_file",
    "run_gmxapi",
    "run_gmxapi_dataclass",
    "update_gmxapi_input",
    "prepare_gmxapi_input",
    "branch_task",
)


@dataclass
class GmxapiInputHolder:
    args: list
    input_files: dict
    output_files: dict
    output_dir: str
    simulation_id: int


@dataclass
class GmxapiRunInfoHolder:
    inputs: GmxapiInputHolder
    outputs: dict


@task(multiple_outputs=False, trigger_rule="none_failed")
def get_file(
    input_dir, file_name, use_ref_data: bool = True, check_exists: bool = False
):
    import os
    from airflowHPC.data import data_dir as data

    if use_ref_data:
        data_dir = os.path.abspath(os.path.join(data, input_dir))
    else:
        data_dir = os.path.abspath(input_dir)
    file_to_get = os.path.join(data_dir, file_name)
    if check_exists:
        if os.path.exists(file_to_get):
            return True
        else:
            return False
    assert os.path.exists(file_to_get)
    return file_to_get


def _run_gmxapi(args: list, input_files: dict, output_files: dict, output_dir: str):
    import os
    import shutil
    import gmxapi
    import logging

    if not os.path.exists(output_dir):
        os.makedirs(output_dir)
    out_path = os.path.abspath(output_dir)
    output_files_paths = {
        f"{k}": f"{os.path.join(out_path, v)}" for k, v in output_files.items()
    }
    cwd = os.getcwd()
    os.chdir(out_path)
    gmx = gmxapi.commandline_operation(
        gmxapi.commandline.cli_executable(), args, input_files, output_files_paths
    )
    gmx.run()
    logging.info(gmx.output.stderr.result())
    logging.info(gmx.output.stdout.result())
    os.chdir(cwd)
    assert all(
        [os.path.exists(gmx.output.file[key].result()) for key in output_files.keys()]
    )
    if not os.listdir(gmx.output.directory.result()):
        shutil.rmtree(gmx.output.directory.result())  # delete if empty
    return gmx


@task(multiple_outputs=True)
def run_gmxapi(args: list, input_files: dict, output_files: dict, output_dir: str):
    gmx = _run_gmxapi(args, input_files, output_files, output_dir)
    return {f"{key}": f"{gmx.output.file[key].result()}" for key in output_files.keys()}


@task(multiple_outputs=True, max_active_tis_per_dagrun=1)
def run_gmxapi_dataclass(input_data):
    """Ideally this could be an overload with multipledispatch but that does not play well with airflow"""
    from dataclasses import asdict

    gmx = _run_gmxapi(
        args=input_data["args"],
        input_files=input_data["input_files"],
        output_files=input_data["output_files"],
        output_dir=input_data["output_dir"],
    )
    run_output = {
        f"{key}": f"{gmx.output.file[key].result()}"
        for key in input_data["output_files"].keys()
    }
    return asdict(GmxapiRunInfoHolder(inputs=input_data, outputs=run_output))


@task
def update_gmxapi_input(
    gmxapi_output: GmxapiRunInfoHolder,
    args: list,
    input_files_keys: dict,
    output_files: dict,
):
    from dataclasses import asdict

    # Add values to the input_files dictionary if the keys are present in the gmxapi_output
    input_files = {
        key: gmxapi_output["outputs"][value]
        for key, value in input_files_keys.items()
        if value in gmxapi_output["outputs"].keys()
    }
    # Ensure that we got all the requested input files
    assert all([key in input_files.keys() for key in input_files_keys.keys()])
    # Create the updated GmxapiInputHolder
    updated_input_holder = GmxapiInputHolder(
        args=args,
        input_files=input_files,
        output_files=output_files,
        output_dir=gmxapi_output["inputs"]["output_dir"],
        simulation_id=gmxapi_output["inputs"]["simulation_id"],
    )
    return asdict(updated_input_holder)


@task
def prepare_gmxapi_input(
<<<<<<< HEAD
    args,
    gro_path,
    top_path,
    mdp_list,
    output_files,
    output_dir,
    counter,
    num_simulations,
):
    from dataclasses import asdict

    inputHolderList = [
        asdict(
            GmxapiInputHolder(
                args=args,
                input_files={"-f": mdp_list[i], "-c": gro_path, "-p": top_path},
                output_files=output_files,
                output_dir=f"{output_dir}/sim_{i}/iteration_{counter}",
                simulation_id=i,
=======
    args: list,
    input_files: dict,
    output_files: dict,
    output_dir: str,
    counter: int,
    num_simulations: int,
):
    from dataclasses import asdict
    import copy

    inputHolderList = []

    for i in range(num_simulations):
        inputs = copy.deepcopy(input_files)
        for key, value in input_files.items():
            if isinstance(value, list):
                inputs[key] = value[i]
        inputHolderList.append(
            asdict(
                GmxapiInputHolder(
                    args=args,
                    input_files=inputs,
                    output_files=output_files,
                    output_dir=f"{output_dir}/step_{counter}/sim_{i}",
                    simulation_id=i,
                )
>>>>>>> 1b4e7df7
            )
        )

    return inputHolderList


@task.branch
def branch_task(truth_value: bool, task_if_true: str, task_if_false: str) -> str:
    if truth_value:
        return task_if_true
    else:
        return task_if_false<|MERGE_RESOLUTION|>--- conflicted
+++ resolved
@@ -130,27 +130,6 @@
 
 @task
 def prepare_gmxapi_input(
-<<<<<<< HEAD
-    args,
-    gro_path,
-    top_path,
-    mdp_list,
-    output_files,
-    output_dir,
-    counter,
-    num_simulations,
-):
-    from dataclasses import asdict
-
-    inputHolderList = [
-        asdict(
-            GmxapiInputHolder(
-                args=args,
-                input_files={"-f": mdp_list[i], "-c": gro_path, "-p": top_path},
-                output_files=output_files,
-                output_dir=f"{output_dir}/sim_{i}/iteration_{counter}",
-                simulation_id=i,
-=======
     args: list,
     input_files: dict,
     output_files: dict,
@@ -174,10 +153,9 @@
                     args=args,
                     input_files=inputs,
                     output_files=output_files,
-                    output_dir=f"{output_dir}/step_{counter}/sim_{i}",
+                    output_dir=f"{output_dir}/sim_{i}/iteration_{counter}",
                     simulation_id=i,
                 )
->>>>>>> 1b4e7df7
             )
         )
 
