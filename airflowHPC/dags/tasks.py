import os
import shutil
import gmxapi as gmx
from airflow.decorators import task
from airflowHPC.data import data_dir
from dataclasses import dataclass, asdict

__all__ = (
    "get_file",
    "run_gmxapi",
    "run_gmxapi_dataclass",
    "update_gmxapi_input",
    "prepare_gmxapi_input",
)


@dataclass
class GmxapiInputHolder:
    args: list
    input_files: dict
    output_files: dict
    output_dir: str
    simulation_id: int


@dataclass
class GmxapiRunInfoHolder:
    inputs: GmxapiInputHolder
    outputs: dict


<<<<<<< HEAD
@task
def prepare_input(counter, num_simulations):
    input_dir = os.path.abspath(os.path.join(data_dir, "ensemble_md"))
    inputHolderList = [
        asdict(
            InputHolder(
                gro_path=os.path.join(input_dir, "sys.gro"),
                top_path=os.path.join(input_dir, "sys.top"),
                mdp_path=os.path.join(input_dir, "expanded.mdp"),
                simulation_id=i,
                output_dir=f"outputs/sim_{i}/iteration_{counter}",
            )
        )
        for i in range(num_simulations)
    ]
    return inputHolderList


@task(multiple_outputs=True)
def run_grompp(input_holder_dict, verbose: bool = False):
    input_holder = InputHolder(**input_holder_dict)
    input_files = {
        "-f": input_holder.mdp_path,
        "-p": input_holder.top_path,
        "-c": input_holder.gro_path,
    }
    output_dir = input_holder.output_dir
    if not os.path.exists(output_dir):
        os.makedirs(output_dir)
    out_path = os.path.abspath(output_dir)
    output_files = {
        "-o": os.path.join(out_path, "run.tpr"),
        "-po": os.path.join(out_path, "mdout.mdp")
=======
@task(multiple_outputs=False)
def get_file(
    input_dir, file_name, use_ref_data: bool = True, check_exists: bool = False
):
    import os
    from airflowHPC.data import data_dir as data

    if use_ref_data:
        data_dir = os.path.abspath(os.path.join(data, input_dir))
    else:
        data_dir = os.path.abspath(input_dir)
    file_to_get = os.path.join(data_dir, file_name)
    if check_exists:
        if os.path.exists(file_to_get):
            return True
        else:
            return False
    assert os.path.exists(file_to_get)
    return file_to_get


def _run_gmxapi(args: list, input_files: dict, output_files: dict, output_dir: str):
    import os
    import gmxapi
    import logging

    if not os.path.exists(output_dir):
        os.makedirs(output_dir)
    out_path = os.path.abspath(output_dir)
    output_files_paths = {
        f"{k}": f"{os.path.join(out_path, v)}" for k, v in output_files.items()
>>>>>>> beb456f2
    }
    cwd = os.getcwd()
    os.chdir(out_path)
    gmx = gmxapi.commandline_operation(
        gmxapi.commandline.cli_executable(), args, input_files, output_files_paths
    )
    gmx.run()
    logging.info(gmx.output.stderr.result())
    logging.info(gmx.output.stdout.result())
    os.chdir(cwd)
    assert all(
        [os.path.exists(gmx.output.file[key].result()) for key in output_files.keys()]
    )
    return gmx


<<<<<<< HEAD
@task(multiple_outputs=True, max_active_tis_per_dag=1)
def run_mdrun(mdrun_holder_dict) -> dict:
    mdrun_holder = MdrunHolder(**mdrun_holder_dict)
    output_dir = mdrun_holder.output_dir
    simulation_id = mdrun_holder.simulation_id
    tpr_path = mdrun_holder.tpr_path
    if not os.path.exists(tpr_path):
        raise FileNotFoundError("You must supply a tpr file")
    if not os.path.exists(output_dir):
        os.makedirs(output_dir)
    out_path = os.path.abspath(output_dir)
    input_files = {"-s": tpr_path}
    output_files = {
        "-x": os.path.join(out_path, "result.xtc"),
        "-c": os.path.join(out_path, "result.gro"),
        "-dhdl": os.path.join(out_path, "dhdl.xvg"),
        "-g": os.path.join(out_path, "md.log"),
        "-e": os.path.join(out_path, "ener.edr"),
        "-cpo": os.path.join(out_path, "state.cpt"),
=======
@task(multiple_outputs=True)
def run_gmxapi(args: list, input_files: dict, output_files: dict, output_dir: str):
    gmx = _run_gmxapi(args, input_files, output_files, output_dir)
    return {f"{key}": f"{gmx.output.file[key].result()}" for key in output_files.keys()}


@task(multiple_outputs=True, max_active_tis_per_dagrun=1)
def run_gmxapi_dataclass(input_data):
    """Ideally this could be an overload with multipledispatch but that does not play well with airflow"""
    from dataclasses import asdict

    gmx = _run_gmxapi(
        args=input_data["args"],
        input_files=input_data["input_files"],
        output_files=input_data["output_files"],
        output_dir=input_data["output_dir"],
    )
    run_output = {
        f"{key}": f"{gmx.output.file[key].result()}"
        for key in input_data["output_files"].keys()
>>>>>>> beb456f2
    }
    return asdict(GmxapiRunInfoHolder(inputs=input_data, outputs=run_output))


@task
def update_gmxapi_input(
    gmxapi_output: GmxapiRunInfoHolder,
    args: list,
    input_files_keys: dict,
    output_files: dict,
):
    from dataclasses import asdict

    # Add values to the input_files dictionary if the keys are present in the gmxapi_output
    input_files = {
        key: gmxapi_output["outputs"][value]
        for key, value in input_files_keys.items()
        if value in gmxapi_output["outputs"].keys()
    }
    # Ensure that we got all the requested input files
    assert all([key in input_files.keys() for key in input_files_keys.keys()])
    # Create the updated GmxapiInputHolder
    updated_input_holder = GmxapiInputHolder(
        args=args,
        input_files=input_files,
        output_files=output_files,
        output_dir=gmxapi_output["inputs"]["output_dir"],
        simulation_id=gmxapi_output["inputs"]["simulation_id"],
    )
<<<<<<< HEAD
    md.run()
    os.chdir(cwd)
    assert os.path.exists(md.output.file["-c"].result())
    shutil.rmtree(md.output.directory.result())
    results_dict = md.output.file.result()
    results_dict["simulation_id"] = simulation_id
    return results_dict
=======
    return asdict(updated_input_holder)


@task
def prepare_gmxapi_input(
    args, input_files, output_files, output_dir, counter, num_simulations
):
    from dataclasses import asdict

    inputHolderList = [
        asdict(
            GmxapiInputHolder(
                args=args,
                input_files=input_files,
                output_files=output_files,
                output_dir=f"{output_dir}/step_{counter}/sim_{i}",
                simulation_id=i,
            )
        )
        for i in range(num_simulations)
    ]
    return inputHolderList
>>>>>>> beb456f2
<|MERGE_RESOLUTION|>--- conflicted
+++ resolved
@@ -29,41 +29,6 @@
     outputs: dict
 
 
-<<<<<<< HEAD
-@task
-def prepare_input(counter, num_simulations):
-    input_dir = os.path.abspath(os.path.join(data_dir, "ensemble_md"))
-    inputHolderList = [
-        asdict(
-            InputHolder(
-                gro_path=os.path.join(input_dir, "sys.gro"),
-                top_path=os.path.join(input_dir, "sys.top"),
-                mdp_path=os.path.join(input_dir, "expanded.mdp"),
-                simulation_id=i,
-                output_dir=f"outputs/sim_{i}/iteration_{counter}",
-            )
-        )
-        for i in range(num_simulations)
-    ]
-    return inputHolderList
-
-
-@task(multiple_outputs=True)
-def run_grompp(input_holder_dict, verbose: bool = False):
-    input_holder = InputHolder(**input_holder_dict)
-    input_files = {
-        "-f": input_holder.mdp_path,
-        "-p": input_holder.top_path,
-        "-c": input_holder.gro_path,
-    }
-    output_dir = input_holder.output_dir
-    if not os.path.exists(output_dir):
-        os.makedirs(output_dir)
-    out_path = os.path.abspath(output_dir)
-    output_files = {
-        "-o": os.path.join(out_path, "run.tpr"),
-        "-po": os.path.join(out_path, "mdout.mdp")
-=======
 @task(multiple_outputs=False)
 def get_file(
     input_dir, file_name, use_ref_data: bool = True, check_exists: bool = False
@@ -95,7 +60,6 @@
     out_path = os.path.abspath(output_dir)
     output_files_paths = {
         f"{k}": f"{os.path.join(out_path, v)}" for k, v in output_files.items()
->>>>>>> beb456f2
     }
     cwd = os.getcwd()
     os.chdir(out_path)
@@ -112,27 +76,6 @@
     return gmx
 
 
-<<<<<<< HEAD
-@task(multiple_outputs=True, max_active_tis_per_dag=1)
-def run_mdrun(mdrun_holder_dict) -> dict:
-    mdrun_holder = MdrunHolder(**mdrun_holder_dict)
-    output_dir = mdrun_holder.output_dir
-    simulation_id = mdrun_holder.simulation_id
-    tpr_path = mdrun_holder.tpr_path
-    if not os.path.exists(tpr_path):
-        raise FileNotFoundError("You must supply a tpr file")
-    if not os.path.exists(output_dir):
-        os.makedirs(output_dir)
-    out_path = os.path.abspath(output_dir)
-    input_files = {"-s": tpr_path}
-    output_files = {
-        "-x": os.path.join(out_path, "result.xtc"),
-        "-c": os.path.join(out_path, "result.gro"),
-        "-dhdl": os.path.join(out_path, "dhdl.xvg"),
-        "-g": os.path.join(out_path, "md.log"),
-        "-e": os.path.join(out_path, "ener.edr"),
-        "-cpo": os.path.join(out_path, "state.cpt"),
-=======
 @task(multiple_outputs=True)
 def run_gmxapi(args: list, input_files: dict, output_files: dict, output_dir: str):
     gmx = _run_gmxapi(args, input_files, output_files, output_dir)
@@ -153,7 +96,6 @@
     run_output = {
         f"{key}": f"{gmx.output.file[key].result()}"
         for key in input_data["output_files"].keys()
->>>>>>> beb456f2
     }
     return asdict(GmxapiRunInfoHolder(inputs=input_data, outputs=run_output))
 
@@ -183,15 +125,6 @@
         output_dir=gmxapi_output["inputs"]["output_dir"],
         simulation_id=gmxapi_output["inputs"]["simulation_id"],
     )
-<<<<<<< HEAD
-    md.run()
-    os.chdir(cwd)
-    assert os.path.exists(md.output.file["-c"].result())
-    shutil.rmtree(md.output.directory.result())
-    results_dict = md.output.file.result()
-    results_dict["simulation_id"] = simulation_id
-    return results_dict
-=======
     return asdict(updated_input_holder)
 
 
@@ -213,5 +146,4 @@
         )
         for i in range(num_simulations)
     ]
-    return inputHolderList
->>>>>>> beb456f2
+    return inputHolderList