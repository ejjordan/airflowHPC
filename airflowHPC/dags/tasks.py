--- conflicted
+++ resolved
@@ -1,10 +1,6 @@
 from airflow.decorators import task
-<<<<<<< HEAD
-from dataclasses import dataclass, asdict
+from dataclasses import dataclass
 from typing import Union, List
-=======
-from dataclasses import dataclass
->>>>>>> 3bd0e397
 
 __all__ = (
     "get_file",
