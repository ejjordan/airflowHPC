try:
    from importlib.metadata import version as importlib_metadata_version
except ImportError:
    from importlib_metadata import version as importlib_metadata_version

<<<<<<< HEAD
__version__ = importlib_metadata_version("apache-airflow-providers-hpc")
=======
__version__ = importlib.metadata.version("apache-airflow-providers-hpc")
>>>>>>> 64485703


def get_provider_info():
    return {
        "package-name": "apache-airflow-providers-hpc",
<<<<<<< HEAD
        "name": "AirflowHPC",
=======
        "name": "airflowHPC",
>>>>>>> 64485703
        "description": "AirflowHPC is a provider package for Airflow",
        "config": {
            "hpc": {
                "description": "Configure AirflowHPC provider",
                "options": {
                    "cores_per_node": {
                        "description": "Number of cores per node",
                        "type": "string",
                        "default": "32",
                        "example": "32",
                        "version_added": "0.0.0",
                        "sensitive": False,
                    },
                    "gpus_per_node": {
                        "description": "Number of GPUs per node",
                        "type": "string",
                        "default": "0",
                        "example": "0",
                        "version_added": "0.0.0",
                        "sensitive": False,
                    },
                    "gpu_type": {
                        "description": "Type of GPU. Can be set to 'rocm', 'hip', 'nvidia' or 'None'",
                        "type": "string",
                        "default": "None",
                        "example": "nvidia",
                        "version_added": "0.0.0",
                        "sensitive": False,
                    },
                    "mem_per_node": {
                        "description": "Memory per node in GB",
                        "type": "string",
                        "default": "64",
                        "example": "64",
                        "version_added": "0.0.0",
                        "sensitive": False,
                    },
                    "threads_per_core": {
                        "description": "Number of threads per core",
                        "type": "string",
                        "default": "2",
                        "example": "2",
                        "version_added": "0.0.0",
                        "sensitive": False,
                    },
                },
            },
        },
        "operators": [
            {
                "module": "airflowHPC.operators.radical_operator.RadicalOperator",
            }
        ],
        "task-decorators": [
            {
                "name": "radical",
                "class-name": "airflowHPC.operators.radical_operator.radical_task",
            }
        ],
        "executors": [
            "airflowHPC.executors.radical_local_executor.RadicalLocalExecutor",
            "airflowHPC.executors.radical_local_executor.RadicalExecutor",
            "airflowHPC.executors.zmq_sequential_executor.ZMQSequentialExecutor",
            "airflowHPC.executors.test_executor.TestExecutor",
            "airflowHPC.executors.resource_executor.ResourceExecutor",
        ],
        "versions": [__version__],
        "docs-url": "https://github.com/ejjordan/airflowHPC/blob/main/README.md",
    }<|MERGE_RESOLUTION|>--- conflicted
+++ resolved
@@ -3,21 +3,13 @@
 except ImportError:
     from importlib_metadata import version as importlib_metadata_version
 
-<<<<<<< HEAD
 __version__ = importlib_metadata_version("apache-airflow-providers-hpc")
-=======
-__version__ = importlib.metadata.version("apache-airflow-providers-hpc")
->>>>>>> 64485703
 
 
 def get_provider_info():
     return {
         "package-name": "apache-airflow-providers-hpc",
-<<<<<<< HEAD
-        "name": "AirflowHPC",
-=======
         "name": "airflowHPC",
->>>>>>> 64485703
         "description": "AirflowHPC is a provider package for Airflow",
         "config": {
             "hpc": {
