from __future__ import annotations

import time
import os
from typing import TYPE_CHECKING, Any, Optional, Tuple

from airflow.executors.base_executor import PARALLELISM
from airflow.executors.local_executor import LocalExecutor
from airflow.utils.state import TaskInstanceState
from functools import cached_property
from airflow.utils.providers_configuration_loader import providers_configuration_loaded
from airflow.configuration import conf

import radical.pilot as rp
import radical.utils as ru


if TYPE_CHECKING:
    from airflow.executors.base_executor import CommandType
    from airflow.models.taskinstance import TaskInstance

    from airflow.models.taskinstancekey import TaskInstanceKey

    # This is a work to be executed by a worker.
    # It can Key and Command - but it can also be None, None which is actually a
    # "Poison Pill" - worker seeing Poison Pill should take the pill and ... die
    # instantly.
    ExecutorWorkType = Tuple[Optional[TaskInstanceKey], Optional[CommandType]]

    # Task tuple to send to be executed
    TaskTuple = Tuple[TaskInstanceKey, CommandType, Optional[str], Optional[Any]]
    QueuedTaskInstanceType = Tuple[CommandType, int, Optional[str], TaskInstance]
    EventBufferValueType = Tuple[Optional[str], Any]


class RadicalExecutor(LocalExecutor):
    def __init__(self, parallelism: int = PARALLELISM):
        # FIXME: `parallelism` should be infinite, it is handled by RCT
        super().__init__(parallelism=parallelism)

        self.log.info(f"RadicalExecutor: __init__ {parallelism}")
        self._rct_session = None
        self._rct_pmgr = None
        self._rct_tmgr = None
        self._rct_pubsub = None
        self._rct_pub = None
        self._rct_sub = None

    def start(self) -> None:
        """Start the executor."""

        self._rct_session = rp.Session()
        self._rct_pmgr = rp.PilotManager(session=self._rct_session)
        self._rct_tmgr = rp.TaskManager(session=self._rct_session)

        self._rct_tmgr.register_callback(self._rct_state_cb)

        self._rct_pubsub = ru.zmq.PubSub("rct")
        self._rct_pubsub.start()
        time.sleep(1)  # let zmq settle

        self.log.info(f"SUB URL: {self._rct_pubsub.addr_sub}")
        self._rct_sub = ru.zmq.Subscriber(channel="rct", url=self._rct_pubsub.addr_sub)
        self._rct_sub.subscribe("request", cb=self._request_cb)

        self.log.info(f"PUB URL: {self._rct_pubsub.addr_pub}")
        self._rct_pub = ru.zmq.Publisher(channel="rct", url=self._rct_pubsub.addr_pub)

        # "airflow tasks run" lives in the same environment as the executor
        # and gets the ZMQ endpoints passed as environment variables
        os.environ["RCT_PUB_URL"] = str(self._rct_pubsub.addr_pub)
        os.environ["RCT_SUB_URL"] = str(self._rct_pubsub.addr_sub)

        self.log.info("RadicalExecutor: start")

<<<<<<< HEAD
        pilot_json = os.environ.get("RCT_PILOT_CFG")
        if pilot_json:
            print('=== pilot_json: %s' % pilot_json)
            pd_dict = ru.read_json(pilot_json)
        else:
            print('=== pilot_resource: localhost')
            pd_dict = {"resource": "local.localhost",
                       "nodes": 1,
                       "runtime": 1440}

        pd = rp.PilotDescription(pd_dict)
=======
        # TODO: how to get pilot size and resource label from application level?
        #       probably best to run within an allocation...
        with open("/tmp/test.txt", "w") as f:
            f.write("RadicalExecutor: %s\n" % os.getcwd())
            f.flush()
        n_nodes = os.environ.get("RCT_N_NODES", 1)
        pd = rp.PilotDescription(
            {
                "resource": "local.localhost",
                "nodes": int(n_nodes),
                "runtime": 1440,
            }
        )
        if pd.get("cores") == 0:
            self.log.info(
                f"No cores specified in rp config, using environment variable: {self.cores_per_node}"
            )
            pd["cores"] = self.cores_per_node
>>>>>>> e0377323
        self._pilot = self._rct_pmgr.submit_pilots(pd)
        self._rct_tmgr.add_pilots(self._pilot)

        # wait for the pilot to become active (but don't stall on errors)
        self._pilot.wait(rp.FINAL + [rp.PMGR_ACTIVE])
        print('=== pilot state: %s' % self._pilot.state)
        assert self._pilot.state == rp.PMGR_ACTIVE

        # we now have a nodelist and can schedule tasks.  Keep a map of Airflow
        # task IDs to [rp.TaskDescription. rp.Task] tuples
        self._tasks = dict()

        # bookkeeping
        self._free_cores = 0
        for node in self._pilot.nodelist.nodes:
            self._free_cores += len(node.cores)

        # rct is set up, zmq env is known - start the inherited local executor
        super().start()

        self.log.info("RadicalExecutor: start ok")

    @cached_property
    @providers_configuration_loaded
    def cores_per_node(self) -> int:
        return int(conf.get("hpc", "cores_per_node", fallback=8))

    def end(self) -> None:
        self.log.info("RadicalExecutor: end")
        self._rct_session.close()
        super().end()

    def _rct_state_cb(self, task, state):
        tid = task.uid
        op_id = task.metadata["airflow_op_id"]
        self.log.info(f"{tid}: {state}")
        self._rct_pub.put("update", {"op_id": op_id, "task": task.as_dict()})

        if state in rp.FINAL:
            self._free_cores += 1
            # self.change_state(
            #     key=tid,
            #     state=TaskInstanceState.SUCCESS if state == rp.DONE else TaskInstanceState.FAILED,
            # )

    def _request_cb(self, topic, msg):
        import pprint

        self.log.info("request: %s" % pprint.pformat(msg))
        op_id = msg["op_id"]

        td = rp.TaskDescription(msg["td"])

        if not td.metadata:
            td.metadata = dict()
        td.metadata["airflow_op_id"] = op_id

        # gmx shenanigans: if 'gmx_mpi' is set as executable, add core pinning
        # and gpu binding to the task description

        task = self._rct_tmgr.submit_tasks(td)

        self.log.info("update: %s" % pprint.pformat(task))
        self._rct_pub.put("update", {"op_id": op_id, "task": task.as_dict()})
        self._free_cores -= 1
        # self.change_state(
        #     key=task.uid,
        #     state=TaskInstanceState.RUNNING,
        # )

    def trigger_tasks(self, open_slots: int) -> None:
        """
        Initiate async execution of the queued tasks, for the tasks which we can
        place on the pilot resource

        :param open_slots: Number of open slots
        """
        sorted_queue = self.order_queued_tasks_by_priority()
        task_tuples = []

        for _ in range(min((open_slots, len(self.queued_tasks)))):
            key, (command, priority, queue, ti) = sorted_queue.pop(0)

            # If a task makes it here but is still understood by the executor
            # to be running, it generally means that the task has been killed
            # externally and not yet been marked as failed.
            #
            # However, when a task is deferred, there is also a possibility of
            # a race condition where a task might be scheduled again during
            # trigger processing, even before we are able to register that the
            # deferred task has completed. In this case and for this reason,
            # we make a small number of attempts to see if the task has been
            # removed from the running set in the meantime.
            if key in self.running:
                attempt = self.attempts[key]
                if attempt.can_try_again():
                    # if it hasn't been much time since first check, let it be checked again next time
                    self.log.info(
                        "queued but still running; attempt=%s task=%s",
                        attempt.total_tries,
                        key,
                    )
                    continue
                # Otherwise, we give up and remove the task from the queue.
                self.log.error(
                    "could not queue task %s (still running after %d attempts)",
                    key,
                    attempt.total_tries,
                )
                del self.attempts[key]
                del self.queued_tasks[key]
            else:
                try:
                    if self._free_cores < 1:
                        self.log.debug(f"No available resources for task: {key}.")
                        sorted_queue.append(
                            (key, (command, priority, queue, ti.executor_config))
                        )
                        break
                except:
                    self.log.error(f"No viable resource assignment for task: {key}.")
                    del self.queued_tasks[key]
                    self.change_state(
                        key=key,
                        state=TaskInstanceState.FAILED,
                        info=f"No viable resource assignment for executor_config {ti.executor_config}",
                    )
                    break

                if key in self.attempts:
                    del self.attempts[key]
                task_tuples.append((key, command, queue, ti))

        if task_tuples:
            self._process_tasks(task_tuples)

    def orig_trigger_tasks(self, open_slots: int) -> None:
        """
        Initiate async execution of the queued tasks, up to the number of available slots.

        :param open_slots: Number of open slots
        """
        sorted_queue = self.order_queued_tasks_by_priority()
        task_tuples = []

        for _ in range(min((open_slots, len(self.queued_tasks)))):
            key, (command, priority, queue, ti) = sorted_queue.pop(0)

            # If a task makes it here but is still understood by the executor
            # to be running, it generally means that the task has been killed
            # externally and not yet been marked as failed.
            #
            # However, when a task is deferred, there is also a possibility of
            # a race condition where a task might be scheduled again during
            # trigger processing, even before we are able to register that the
            # deferred task has completed. In this case and for this reason,
            # we make a small number of attempts to see if the task has been
            # removed from the running set in the meantime.
            if key in self.running:
                attempt = self.attempts[key]
                if attempt.can_try_again():
                    # if it hasn't been much time since first check, let it be checked again next time
                    self.log.info(
                        "queued but still running; attempt=%s task=%s",
                        attempt.total_tries,
                        key,
                    )
                    continue
                # Otherwise, we give up and remove the task from the queue.
                self.log.error(
                    "could not queue task %s (still running after %d attempts)",
                    key,
                    attempt.total_tries,
                )
                del self.attempts[key]
                del self.queued_tasks[key]
            else:
                try:
                    if self._free_cores < 1:
                        self.log.debug(f"No available resources for task: {key}.")
                        sorted_queue.append(
                            (key, (command, priority, queue, ti.executor_config))
                        )
                        break
                except:
                    self.log.error(f"No viable resource assignment for task: {key}.")
                    del self.queued_tasks[key]
                    self.change_state(
                        key=key,
                        state=TaskInstanceState.FAILED,
                        info=f"No viable resource assignment for executor_config {ti.executor_config}",
                    )
                    break

                if key in self.attempts:
                    del self.attempts[key]
                task_tuples.append((key, command, queue, ti))

        if task_tuples:
            self._process_tasks(task_tuples)<|MERGE_RESOLUTION|>--- conflicted
+++ resolved
@@ -73,44 +73,23 @@
 
         self.log.info("RadicalExecutor: start")
 
-<<<<<<< HEAD
         pilot_json = os.environ.get("RCT_PILOT_CFG")
         if pilot_json:
-            print('=== pilot_json: %s' % pilot_json)
+            self.log.debug('pilot_json: %s' % pilot_json)
             pd_dict = ru.read_json(pilot_json)
         else:
-            print('=== pilot_resource: localhost')
+            self.log.debug('pilot_resource: localhost')
             pd_dict = {"resource": "local.localhost",
                        "nodes": 1,
                        "runtime": 1440}
 
         pd = rp.PilotDescription(pd_dict)
-=======
-        # TODO: how to get pilot size and resource label from application level?
-        #       probably best to run within an allocation...
-        with open("/tmp/test.txt", "w") as f:
-            f.write("RadicalExecutor: %s\n" % os.getcwd())
-            f.flush()
-        n_nodes = os.environ.get("RCT_N_NODES", 1)
-        pd = rp.PilotDescription(
-            {
-                "resource": "local.localhost",
-                "nodes": int(n_nodes),
-                "runtime": 1440,
-            }
-        )
-        if pd.get("cores") == 0:
-            self.log.info(
-                f"No cores specified in rp config, using environment variable: {self.cores_per_node}"
-            )
-            pd["cores"] = self.cores_per_node
->>>>>>> e0377323
         self._pilot = self._rct_pmgr.submit_pilots(pd)
         self._rct_tmgr.add_pilots(self._pilot)
 
         # wait for the pilot to become active (but don't stall on errors)
         self._pilot.wait(rp.FINAL + [rp.PMGR_ACTIVE])
-        print('=== pilot state: %s' % self._pilot.state)
+        self.log.debug('pilot state: %s' % self._pilot.state)
         assert self._pilot.state == rp.PMGR_ACTIVE
 
         # we now have a nodelist and can schedule tasks.  Keep a map of Airflow
