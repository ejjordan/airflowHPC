--- conflicted
+++ resolved
@@ -37,12 +37,7 @@
 
     def __init__(self, parallelism: int = PARALLELISM):
         # FIXME: `parallelism` should be infinite, it is handled by RCT
-<<<<<<< HEAD
-        parallelism = 32
-=======
-        #
         parallelism = int(os.environ.get('RCT_PARALLELISM', 128))
->>>>>>> e636214a
         super().__init__(parallelism=parallelism)
 
         self.log.info(f"RadicalExecutor: __init__ {parallelism}")
