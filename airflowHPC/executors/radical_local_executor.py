from __future__ import annotations

import queue
import contextlib
import sys
import time
from typing import TYPE_CHECKING, Any, Optional, Tuple, Sequence

from airflow.executors.base_executor import PARALLELISM, BaseExecutor
from airflow.executors.local_executor import LocalExecutor
from airflow.utils.log.logging_mixin import LoggingMixin
from airflow.utils.state import TaskInstanceState

<<<<<<< HEAD
from radical.pilot import (
    PilotManager,
    TaskManager,
    PilotDescription,
    TaskDescription,
    TRANSFER,
    FINAL,
    DONE,
    Session,
)
import radical.utils as ru
=======
import radical.pilot as rp
>>>>>>> c6822466
import logging


if TYPE_CHECKING:
    from airflow.executors.base_executor import CommandType
    from airflow.models.taskinstance import (
        SimpleTaskInstance,
        TaskInstance,
    )
    from airflow.models.taskinstancekey import TaskInstanceKey

    # This is a work to be executed by a worker.
    # It can Key and Command - but it can also be None, None which is actually a
    # "Poison Pill" - worker seeing Poison Pill should take the pill and ... die
    # instantly.
    ExecutorWorkType = Tuple[Optional[TaskInstanceKey], Optional[CommandType]]

    # Task tuple to send to be executed
    TaskTuple = Tuple[TaskInstanceKey, CommandType, Optional[str], Optional[Any]]
    QueuedTaskInstanceType = Tuple[CommandType, int, Optional[str], TaskInstance]
    EventBufferValueType = Tuple[Optional[str], Any]


class RadicalExecutor(BaseExecutor):
    is_local: bool = True
    supports_pickling: bool = False

    serve_logs: bool = True

    def __init__(self, parallelism: int = PARALLELISM):
        super().__init__(parallelism=parallelism)

        self.log.info(f"=== RadicalExecutor: __init__ {parallelism}")
        self._rp_keys = None
        self._rp_results = None
        self._rp_session = None
        self._rp_log = None
        self._rp_pmgr = None
        self._rp_tmgr = None

    def start(self) -> None:
        """Start the executor."""
        tic = time.perf_counter()
        self._rp_keys = dict()
        self._rp_results = queue.Queue()
        self._rp_session = rp.Session()
        self._rp_log = logging  # TODO: should this be self._rp_session._log instead?
        self._rp_pmgr = rp.PilotManager(session=self._rp_session)
        self._rp_tmgr = rp.TaskManager(session=self._rp_session)
        self._rp_env_name = "rp"

        self._rp_log.info(f"=== RadicalExecutor: start")
        # TODO: make resource and runtime airflow configuration variables or expose in some way
        pd = rp.PilotDescription(
            {"resource": "local.localhost", "cores": self.parallelism, "runtime": 30}
        )
        pilot = self._rp_pmgr.submit_pilots(pd)
        if sys.prefix != sys.base_prefix:
            # TODO: make this an airflow configuration variable
            self._rp_env_name = "local_venv"
            env_spec = {"type": "venv", "path": sys.prefix, "setup": []}
            pilot.prepare_env(env_name=self._rp_env_name, env_spec=env_spec)

        self._rp_tmgr.add_pilots(pilot)
        toc = time.perf_counter()
        self._rp_log.info(f"=== RadicalExecutor: start took {toc - tic:0.4f} seconds")

        def state_cb(task, state):
            tid = task.uid
            self._rp_log.info(f"=== {tid}: {state}")
            if state in rp.FINAL:
                key = self._rp_keys.pop(tid)
                self._rp_log.info(
                    f"=== {tid}: DAG {key.dag_id}; Task {key.task_id}; {state}"
                )
                if state == rp.DONE:
                    self._rp_results.put((key, TaskInstanceState.FAILED))
                else:
                    self._rp_results.put((key, TaskInstanceState.SUCCESS))

        self._rp_tmgr.register_callback(state_cb)

        # start a service endpoint which listens for task execution requests
        # sent from the main airflow command line process
        self._zmq_server = ru.zmq.Server()
        self._zmq_server.register_request("rp_execute", self._rp_execute)
        self._zmq_server.start()

        self._rp_endpoint = self._zmq_server.addr()


    def _rp_execute(self, task_description: dict,
                    key: TaskInstanceKey) -> None:

        td   = TaskDescription(task_description)
        task = self._rp_tmgr.submit_tasks(td)

        self._rp_keys[task.uid] = key

        self._rp_log.info(f"=== submitted task: {task}")

        return task.uid


    def execute_async(
        self,
        key: TaskInstanceKey,
        command: CommandType,
        queue: str | None = None,
        executor_config: Any | None = None,
    ) -> None:

        self._rp_log.info(f"=== execute_async {key}: {command}")

        self.validate_airflow_tasks_run_command(command)
<<<<<<< HEAD
=======
        td = rp.TaskDescription()
        td.executable = command[0]
        td.arguments = command[1:]
        td.metadata = {"key": key}
        td.named_env = self._rp_env_name
        td.output_staging = [
            {
                "source": f"task:///{out_path}",
                "target": f"client:///{out_path}",
                "action": rp.TRANSFER,
            }
            for out_path in rp_out_paths
        ]
        logging.info(f"=== output_staging: {td.output_staging}")
>>>>>>> c6822466

        bash_cmd = 'RP_ENDPOINT=%s airflow tasks run %s %s' \
                 % self._rp_endpoint, key.dag_id, key.task_id
        ru.sh_callout_bg("bash -c '%s'" % bash_cmd)



    def sync(self) -> None:
        """Sync will get called periodically by the heartbeat method."""
        with contextlib.suppress(queue.Empty):
            while True:
                results = self._rp_results.get_nowait()
                try:
                    self.change_state(*results)
                finally:
                    self._rp_results.task_done()

    def end(self) -> None:
        self._rp_log.info(f"=== RadicalExecutor: end")
        self._rp_session.close()


class RadicalLocalExecutor(LoggingMixin):
    is_local: bool = True
    is_single_threaded: bool = False
    is_production: bool = True

    serve_logs: bool = True

    RADICAL_QUEUE = "radical"

    def __init__(self, parallelism: int = PARALLELISM):
        super().__init__()
        self._job_id: str | None = None
        self.local_executor = LocalExecutor(parallelism=parallelism)
        self.radical_executor = RadicalExecutor(parallelism=parallelism)

    @property
    def queued_tasks(self) -> dict[TaskInstanceKey, QueuedTaskInstanceType]:
        """Return queued tasks from local and radical executor."""
        queued_tasks = self.local_executor.queued_tasks.copy()
        queued_tasks.update(self.radical_executor.queued_tasks)
        logging.info(f"Queued tasks: {queued_tasks}")

        return queued_tasks

    @property
    def running(self) -> set[TaskInstanceKey]:
        """Return running tasks from local and radical executor."""
        return self.local_executor.running.union(self.radical_executor.running)

    @property
    def slots_available(self) -> int:
        """Number of new tasks this executor instance can accept."""
        return self.local_executor.slots_available

    def queue_command(
        self,
        task_instance: TaskInstance,
        command: CommandType,
        priority: int = 1,
        queue: str | None = None,
    ) -> None:
        executor = self._router(task_instance)
        logging.info(
            "Using executor: %s for %s", executor.__class__.__name__, task_instance.key
        )
        executor.queue_command(task_instance, command, priority, queue)
        logging.info(
            f"Executor: {executor} Queued command: {command} for task: {task_instance.key}"
        )

    def _router(
        self, simple_task_instance: SimpleTaskInstance
    ) -> LocalExecutor | RadicalExecutor:
        logging.info(f"Routing to queue: {simple_task_instance.queue}")
        if simple_task_instance.queue == self.RADICAL_QUEUE:
            return self.radical_executor
        return self.local_executor

    def queue_task_instance(
        self,
        task_instance: TaskInstance,
        mark_success: bool = False,
        pickle_id: int | None = None,
        ignore_all_deps: bool = False,
        ignore_depends_on_past: bool = False,
        wait_for_past_depends_before_skipping: bool = False,
        ignore_task_deps: bool = False,
        ignore_ti_state: bool = False,
        pool: str | None = None,
        cfg_path: str | None = None,
    ) -> None:
        """Queues task instance via local or radical executor."""
        from airflow.models.taskinstance import SimpleTaskInstance

        executor = self._router(SimpleTaskInstance.from_ti(task_instance))
        self.log.debug(
            "Using executor: %s to queue_task_instance for %s",
            executor.__class__.__name__,
            task_instance.key,
        )
        executor.queue_task_instance(
            task_instance=task_instance,
            mark_success=mark_success,
            pickle_id=pickle_id,
            ignore_all_deps=ignore_all_deps,
            ignore_depends_on_past=ignore_depends_on_past,
            wait_for_past_depends_before_skipping=wait_for_past_depends_before_skipping,
            ignore_task_deps=ignore_task_deps,
            ignore_ti_state=ignore_ti_state,
            pool=pool,
            cfg_path=cfg_path,
        )

    def start(self) -> None:
        logging.info("Starting local and Radical Executor")
        self.local_executor.start()
        self.radical_executor.start()

    def end(self) -> None:
        logging.info("Ending local and Radical Executor")
        self.local_executor.end()
        self.radical_executor.end()

    def has_task(self, task_instance: TaskInstance) -> bool:
        """Checks if a task is either queued or running in either local or radical executor."""
        return self.local_executor.has_task(
            task_instance
        ) or self.radical_executor.has_task(task_instance)

    def heartbeat(self) -> None:
        """Heartbeat sent to trigger new jobs in local and radical executor."""
        self.local_executor.heartbeat()
        self.radical_executor.heartbeat()

    def get_event_buffer(
        self, dag_ids: list[str] | None = None
    ) -> dict[TaskInstanceKey, EventBufferValueType]:
        """Return and flush the event buffer from local and radical executor."""
        cleared_events_from_local = self.local_executor.get_event_buffer(dag_ids)
        cleared_events_from_radical = self.radical_executor.get_event_buffer(dag_ids)

        return {**cleared_events_from_local, **cleared_events_from_radical}

    def try_adopt_task_instances(
        self, tis: Sequence[TaskInstance]
    ) -> Sequence[TaskInstance]:
        """
        Try to adopt running task instances that have been abandoned by a SchedulerJob dying.

        Anything that is not adopted will be cleared by the scheduler (and then become eligible for
        re-scheduling)

        :return: any TaskInstances that were unable to be adopted
        """
        local_tis = [ti for ti in tis if ti.queue != self.RADICAL_QUEUE]
        radical_tis = [ti for ti in tis if ti.queue == self.RADICAL_QUEUE]
        return [
            *self.local_executor.try_adopt_task_instances(local_tis),
            *self.radical_executor.try_adopt_task_instances(radical_tis),
        ]

    def cleanup_stuck_queued_tasks(self, tis: list[TaskInstance]) -> list[str]:
        raise NotImplementedError()

    @staticmethod
    def get_cli_commands() -> list:
        return BaseExecutor.get_cli_commands()<|MERGE_RESOLUTION|>--- conflicted
+++ resolved
@@ -11,21 +11,8 @@
 from airflow.utils.log.logging_mixin import LoggingMixin
 from airflow.utils.state import TaskInstanceState
 
-<<<<<<< HEAD
-from radical.pilot import (
-    PilotManager,
-    TaskManager,
-    PilotDescription,
-    TaskDescription,
-    TRANSFER,
-    FINAL,
-    DONE,
-    Session,
-)
 import radical.utils as ru
-=======
 import radical.pilot as rp
->>>>>>> c6822466
 import logging
 
 
@@ -77,7 +64,7 @@
         self._rp_tmgr = rp.TaskManager(session=self._rp_session)
         self._rp_env_name = "rp"
 
-        self._rp_log.info(f"=== RadicalExecutor: start")
+        self._rp_log.info("=== RadicalExecutor: start")
         # TODO: make resource and runtime airflow configuration variables or expose in some way
         pd = rp.PilotDescription(
             {"resource": "local.localhost", "cores": self.parallelism, "runtime": 30}
@@ -120,7 +107,7 @@
     def _rp_execute(self, task_description: dict,
                     key: TaskInstanceKey) -> None:
 
-        td   = TaskDescription(task_description)
+        td   = rp.TaskDescription(task_description)
         task = self._rp_tmgr.submit_tasks(td)
 
         self._rp_keys[task.uid] = key
@@ -141,23 +128,6 @@
         self._rp_log.info(f"=== execute_async {key}: {command}")
 
         self.validate_airflow_tasks_run_command(command)
-<<<<<<< HEAD
-=======
-        td = rp.TaskDescription()
-        td.executable = command[0]
-        td.arguments = command[1:]
-        td.metadata = {"key": key}
-        td.named_env = self._rp_env_name
-        td.output_staging = [
-            {
-                "source": f"task:///{out_path}",
-                "target": f"client:///{out_path}",
-                "action": rp.TRANSFER,
-            }
-            for out_path in rp_out_paths
-        ]
-        logging.info(f"=== output_staging: {td.output_staging}")
->>>>>>> c6822466
 
         bash_cmd = 'RP_ENDPOINT=%s airflow tasks run %s %s' \
                  % self._rp_endpoint, key.dag_id, key.task_id
@@ -176,7 +146,7 @@
                     self._rp_results.task_done()
 
     def end(self) -> None:
-        self._rp_log.info(f"=== RadicalExecutor: end")
+        self._rp_log.info("=== RadicalExecutor: end")
         self._rp_session.close()
 
 
