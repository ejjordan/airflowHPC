from __future__ import annotations

import os
import shutil
import warnings
from functools import cached_property
from typing import TYPE_CHECKING, Container, Sequence

from airflow.exceptions import AirflowException, AirflowSkipException
from airflow.models.baseoperator import BaseOperator
from airflow.utils.operator_helpers import context_to_airflow_vars

from airflowHPC.hooks.slurm import SlurmHook
from airflowHPC.hooks.subprocess import SubprocessHook

if TYPE_CHECKING:
    from airflow.utils.context import Context


class ResourceBashOperator(BaseOperator):
    template_fields: Sequence[str] = (
        "bash_command",
        "env",
        "stdin",
        "cwd",
    )
    template_fields_renderers = {
        "bash_command": "bash",
        "env": "json",
        "stdin": "py",
        "cwd": "py",
    }
    ui_color = "#f0ede4"

    def __init__(
        self,
        *,
        bash_command: str | None = None,
        mpi_executable: str | None = None,
        stdin=None,
        env: dict[str, str] | None = None,
        append_env: bool = False,
        output_encoding: str = "utf-8",
        skip_exit_code: int | None = None,
        skip_on_exit_code: int | Container[int] | None = 99,
        cwd: str | None = None,
        **kwargs,
    ) -> None:
        if "executor_config" in kwargs:
            executor_config = kwargs.pop("executor_config")
            if "mpi_ranks" not in executor_config:
                raise ValueError(
                    "The executor_config argument must contain 'mpi_ranks'."
                )
            if "cpus_per_task" not in executor_config:
                executor_config["cpus_per_task"] = 1
            if (
                "gpu_type" in executor_config
                and executor_config["gpu_type"] is not None
            ):
                if executor_config["gpu_type"] not in ["rocm", "hip", "nvidia"]:
                    raise ValueError(
                        "The gpu_type argument must be set to 'rocm', 'hip', 'nvidia' or 'None' in executor_config."
                    )
                if "gpus" not in executor_config or executor_config["gpus"] == 0:
                    raise ValueError(
                        "The gpus argument must be set to a value greater than 0 in executor_config if gpu_type is set."
                    )
            if "gpus" in executor_config and executor_config["gpus"] > 0:
                if (
                    "gpu_type" not in executor_config
                    or executor_config["gpu_type"] is None
                ):
                    raise ValueError(
                        "The gpu_type argument must be set to 'rocm', 'hip', 'nvidia' in executor_config if gpus is set."
                    )
            kwargs.update({"executor_config": executor_config})
        else:
            raise ValueError(
                "The executor_config argument must contain 'mpi_ranks'. It may also contain 'cpus_per_task', 'gpus', and 'gpu_type'."
            )

        self.mpi_ranks = int(executor_config["mpi_ranks"])
        self.cpus_per_task = (
            int(executor_config["cpus_per_task"])
            if "cpus_per_task" in executor_config
            else 1
        )
        self.gpus = int(executor_config["gpus"]) if "gpus" in executor_config else 0
        self.gpu_type = (
            executor_config["gpu_type"] if "gpu_type" in executor_config else None
        )
        self.slurm_hook = SlurmHook()
        super().__init__(**kwargs)
        self.bash_command = bash_command
        if mpi_executable is None:
            for executable, num_ranks_flag in [
                ("mpirun", "-np"),
                ("mpiexec", "-np"),
                ("srun", "-n"),
            ]:
                if shutil.which(executable):
                    self.mpi_executable = executable
                    self.num_ranks_flag = num_ranks_flag
                    break
            if not hasattr(self, "mpi_executable"):
<<<<<<< HEAD
                msg = "Could not find mpirun, mpiexec, or srun in PATH. "
                msg += "Please check that one is loaded or specify a path to mpi_executable."
                raise ValueError(msg)
=======
                self.mpi_executable = None
>>>>>>> e4a573a8
        else:
            self.mpi_executable = mpi_executable
            if "srun" in mpi_executable:
                self.num_ranks_flag = "--ntasks"
            else:
                self.num_ranks_flag = "-np"

        self.stdin = stdin
        self.env = env
        self.output_encoding = output_encoding
        if skip_exit_code is not None:
            warnings.warn(
                "skip_exit_code is deprecated. Please use skip_on_exit_code",
                DeprecationWarning,
                stacklevel=2,
            )
            skip_on_exit_code = skip_exit_code
        self.skip_on_exit_code = (
            skip_on_exit_code
            if isinstance(skip_on_exit_code, Container)
            else [skip_on_exit_code]
            if skip_on_exit_code
            else []
        )
        self.cwd = cwd
        self.append_env = append_env
        # This is set by the executor because it knows the available GPUs
        self.gpu_ids = []
        # This is also set by the executor
        self.hostname = ""

    def get_env(self, context):
        """Build the set of environment variables to be exposed for the bash command."""
        system_env = os.environ.copy()
        env = self.env
        if env is None:
            env = system_env
        else:
            if self.append_env:
                system_env.update(env)
                env = system_env

        airflow_context_vars = context_to_airflow_vars(context, in_env_var_format=True)
        self.log.debug(
            "Exporting env vars: %s",
            " ".join(f"{k}={v!r}" for k, v in airflow_context_vars.items()),
        )
        env.update(airflow_context_vars)
        env.update({"OMP_NUM_THREADS": str(self.cpus_per_task)})
        if self.gpu_type == None:
            if self.gpus > 0:
                raise ValueError("Set gpus > 0 but did not specify gpu_type.")
        if self.gpus > 0:
            if self.slurm_hook.gpu_env_var_name in env.keys():
                self.log.debug(f"visible: {env[self.slurm_hook.gpu_env_var_name]}")
                self.gpu_ids = [
                    int(id) for id in env[self.slurm_hook.gpu_env_var_name].split(",")
                ]
            else:
                raise RuntimeError(
                    f"Set gpu_type to {self.gpu_type} but did not specify gpu_ids. \
                    If you requested gpus and get this error, please contact the project maintainers."
                )
        if self.gpu_type == "rocm":
            env.update({"ROCR_VISIBLE_DEVICES": ",".join(map(str, self.gpu_ids))})
        if self.gpu_type == "hip":
            env.update({"HIP_VISIBLE_DEVICES": ",".join(map(str, self.gpu_ids))})
        if self.gpu_type == "nvidia":
            env.update({"CUDA_VISIBLE_DEVICES": ",".join(map(str, self.gpu_ids))})
        self.hostname = env.get(self.slurm_hook.hostname_env_var_name, "")
        return env

    @cached_property
    def subprocess_hook(self):
        """Returns hook for running the bash command."""
        return SubprocessHook()

    def execute(self, context: Context):
        if self.cwd is not None:
            if not os.path.exists(self.cwd):
                os.makedirs(self.cwd)
        if self.bash_command is None:
            raise ValueError("bash_command is a required argument")
        bash_path = shutil.which("bash") or "bash"
        env = self.get_env(context)

        if self.mpi_executable is None or shutil.which(self.mpi_executable) is None:
            msg = f"Could not find mpi_executable '{self.mpi_executable}' in PATH."
            msg += "Please check that it is loaded or specify a path to mpi_executable."
            raise ValueError(msg)
        self.log.info(f"mpi_executable: {self.mpi_executable}")
        self.log.info(f"mpi_ranks: {self.mpi_ranks}")
        self.log.info(f"cpus_per_task: {self.cpus_per_task}")
        self.log.info(f"cwd: {self.cwd}")
        self.log.info(f"gpu_ids: {self.gpu_ids}")

        self.call = self.create_call(
            mpi_executable=self.mpi_executable,
            mpi_ranks=self.mpi_ranks,
            bash_command=self.bash_command,
        )
        result = self.subprocess_hook.run_command(
            command=[bash_path, "-c", self.call],
            stdin=self.stdin,
            env=env,
            output_encoding=self.output_encoding,
            cwd=self.cwd,
        )
        if result.exit_code in self.skip_on_exit_code:
            raise AirflowSkipException(
                f"Bash command returned exit code {result.exit_code}. Skipping."
            )
        elif result.exit_code != 0:
            raise AirflowException(
                f"Bash command failed. The command returned a non-zero exit code {result.exit_code}."
            )
        return result.output

    def on_kill(self) -> None:
        self.subprocess_hook.send_sigterm()

    def create_call(
        self,
        mpi_executable: str | None,
        mpi_ranks: int,
        bash_command: str,
    ) -> str:
        if mpi_executable is None:
            mpi_executable = "mpirun"
        try:
            mpi_executable = str(mpi_executable)
        except Exception as e:
            raise TypeError(
                "This operator requires paths and names to be strings. *executable* argument is "
                f"{type(mpi_executable)}."
            )

        call = list()
        call.append(mpi_executable)
        call.extend([self.num_ranks_flag, str(mpi_ranks)])
        call.append(bash_command)
        return " ".join(map(str, call))<|MERGE_RESOLUTION|>--- conflicted
+++ resolved
@@ -104,13 +104,7 @@
                     self.num_ranks_flag = num_ranks_flag
                     break
             if not hasattr(self, "mpi_executable"):
-<<<<<<< HEAD
-                msg = "Could not find mpirun, mpiexec, or srun in PATH. "
-                msg += "Please check that one is loaded or specify a path to mpi_executable."
-                raise ValueError(msg)
-=======
                 self.mpi_executable = None
->>>>>>> e4a573a8
         else:
             self.mpi_executable = mpi_executable
             if "srun" in mpi_executable:
