--- conflicted
+++ resolved
@@ -97,18 +97,8 @@
         server_addr = os.environ.get("RCT_SERVER_URL")
         assert server_addr is not None, "RCT_SERVER_URL is not set"
 
-<<<<<<< HEAD
         self.log.info(f"======= SERVERURL: {server_addr}")
         rct_client = ru.zmq.Client(url=server_addr)
-=======
-        self.log.info(f"======= SUB URL: {sub_address} {os.getpid()}")
-        self._rct_sub = ru.zmq.Subscriber(channel="rct", url=sub_address)
-        self._rct_sub.subscribe("update", cb=self._update_cb)
-
-        self.log.info(f"======= PUB URL: {pub_address}")
-        self._rct_pub = ru.zmq.Publisher(channel="rct", url=pub_address)
-        time.sleep(1)
->>>>>>> e636214a
 
         if not os.path.exists(self.output_dir):
             os.makedirs(self.output_dir)
@@ -194,29 +184,6 @@
 
         return output_files_paths
 
-<<<<<<< HEAD
-=======
-    def _update_cb(self, topic, msg):
-        uuid = msg["op_id"]
-        task = msg["task"]
-        uid = task["uid"]
-        state = task["state"]
-
-        if uuid != self._uuid:
-            self.log.info("===================== %s - ignore %s: %s - %s"
-                    % (self._uuid, uid, state, uuid))
-            return
-
-        self.log.info("===================== %s - update %s: %s - %s"
-                % (self._uuid, uid, state, uuid))
-
-        self._rct_task = msg["task"]
-
-        if state in rp.FINAL:
-            self.log.info("=== task %s: \n%s" % (uid, pprint.pformat(task)))
-            self._rct_event.set()
->>>>>>> e636214a
-
     def flatten_dict(self, mapping: dict):
         for key, value in mapping.items():
             yield str(key)
